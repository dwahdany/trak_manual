--- conflicted
+++ resolved
@@ -329,14 +329,10 @@
         all_done = True
         for encoder_cfg in cfg.experiments[0].encoders:
             target_group = exp_group.require_group(target)
-<<<<<<< HEAD
             if (
                 "ood_scores" not in target_group
                 or "ood_uids" not in target_group
             ):
-=======
-            if "ood_scores" not in target_group or "ood_uids" not in target_group:
->>>>>>> a660dfb8
                 all_done = False
                 break
         if not all_done:
